--- conflicted
+++ resolved
@@ -743,11 +743,7 @@
         /// </returns>
         public byte[] SizedByteArray()
         {
-<<<<<<< HEAD
-            var newArray = new byte[_bb.Data.Length - _bb.Position];
-            Buffer.BlockCopy(_bb.Data, _bb.Position, newArray, 0,
-                             _bb.Data.Length - _bb.Position);
-            return newArray;
+            return _bb.ToSizedArray();
         }
 
         /// <summary>
@@ -779,9 +775,6 @@
                AddByte((byte)fileIdentifier[i]);
             }
             Finish(rootTable, sizePrefix);
-=======
-            return _bb.ToSizedArray();
->>>>>>> 0143f4e3
         }
 
         /// <summary>
@@ -794,37 +787,13 @@
         /// A FlatBuffer file identifier to be added to the buffer before
         /// `root_table`.
         /// </param>
-<<<<<<< HEAD
         public void Finish(int rootTable, string fileIdentifier)
         {
             Finish(rootTable, fileIdentifier, false);
         }
 
         /// <summary>
-=======
-        /// <param name="sizePrefix">
-        /// Whether to prefix the size to the buffer.
-        /// </param>
-        protected void Finish(int rootTable, string fileIdentifier, bool sizePrefix)
-        {
-            Prep(_minAlign, sizeof(int) + (sizePrefix ? sizeof(int) : 0) +
-                            FlatBufferConstants.FileIdentifierLength);
-            if (fileIdentifier.Length !=
-                FlatBufferConstants.FileIdentifierLength)
-                throw new ArgumentException(
-                    "FlatBuffers: file identifier must be length " +
-                    FlatBufferConstants.FileIdentifierLength,
-                    "fileIdentifier");
-            for (int i = FlatBufferConstants.FileIdentifierLength - 1; i >= 0;
-                 i--)
-            {
-               AddByte((byte)fileIdentifier[i]);
-            }
-            Finish(rootTable, sizePrefix);
-        }
-
-        /// <summary>
-        /// Finalize a buffer, pointing to the given `rootTable`.
+        /// Finalize a buffer, pointing to the given `rootTable`, with the size prefixed.
         /// </summary>
         /// <param name="rootTable">
         /// An offset to be added to the buffer.
@@ -833,22 +802,6 @@
         /// A FlatBuffer file identifier to be added to the buffer before
         /// `root_table`.
         /// </param>
-        public void Finish(int rootTable, string fileIdentifier)
-        {
-            Finish(rootTable, fileIdentifier, false);
-        }
-
-        /// <summary>
->>>>>>> 0143f4e3
-        /// Finalize a buffer, pointing to the given `rootTable`, with the size prefixed.
-        /// </summary>
-        /// <param name="rootTable">
-        /// An offset to be added to the buffer.
-        /// </param>
-        /// <param name="fileIdentifier">
-        /// A FlatBuffer file identifier to be added to the buffer before
-        /// `root_table`.
-        /// </param>
         public void FinishSizePrefixed(int rootTable, string fileIdentifier)
         {
             Finish(rootTable, fileIdentifier, true);
