/*
 * Copyright 2014 Google Inc. All rights reserved.
 *
 * Licensed under the Apache License, Version 2.0 (the "License");
 * you may not use this file except in compliance with the License.
 * You may obtain a copy of the License at
 *
 *     http://www.apache.org/licenses/LICENSE-2.0
 *
 * Unless required by applicable law or agreed to in writing, software
 * distributed under the License is distributed on an "AS IS" BASIS,
 * WITHOUT WARRANTIES OR CONDITIONS OF ANY KIND, either express or implied.
 * See the License for the specific language governing permissions and
 * limitations under the License.
 */

#ifndef FLATBUFFERS_IDL_H_
#define FLATBUFFERS_IDL_H_

#include <map>
#include <memory>
#include <stack>

#include "flatbuffers/base.h"
#include "flatbuffers/flatbuffers.h"
#include "flatbuffers/flexbuffers.h"
#include "flatbuffers/hash.h"
#include "flatbuffers/reflection.h"

#if !defined(FLATBUFFERS_CPP98_STL)
#  include <functional>
#endif  // !defined(FLATBUFFERS_CPP98_STL)

// This file defines the data types representing a parsed IDL (Interface
// Definition Language) / schema file.

// Limits maximum depth of nested objects.
// Prevents stack overflow while parse flatbuffers or json.
#if !defined(FLATBUFFERS_MAX_PARSING_DEPTH)
#  define FLATBUFFERS_MAX_PARSING_DEPTH 64
#endif

namespace flatbuffers {

// The order of these matters for Is*() functions below.
// Additionally, Parser::ParseType assumes bool..string is a contiguous range
// of type tokens.
// clang-format off
#define FLATBUFFERS_GEN_TYPES_SCALAR(TD) \
  TD(NONE,   "",       uint8_t,  byte,   byte,    byte,   uint8,   u8) \
  TD(UTYPE,  "",       uint8_t,  byte,   byte,    byte,   uint8,   u8) /* begin scalar/int */ \
  TD(BOOL,   "bool",   uint8_t,  boolean,bool,    bool,   bool,    bool) \
  TD(CHAR,   "byte",   int8_t,   byte,   int8,    sbyte,  int8,    i8) \
  TD(UCHAR,  "ubyte",  uint8_t,  byte,   byte,    byte,   uint8,   u8) \
  TD(SHORT,  "short",  int16_t,  short,  int16,   short,  int16,   i16) \
  TD(USHORT, "ushort", uint16_t, short,  uint16,  ushort, uint16,  u16) \
  TD(INT,    "int",    int32_t,  int,    int32,   int,    int32,   i32) \
  TD(UINT,   "uint",   uint32_t, int,    uint32,  uint,   uint32,  u32) \
  TD(LONG,   "long",   int64_t,  long,   int64,   long,   int64,   i64) \
  TD(ULONG,  "ulong",  uint64_t, long,   uint64,  ulong,  uint64,  u64) /* end int */ \
  TD(FLOAT,  "float",  float,    float,  float32, float,  float32, f32) /* begin float */ \
  TD(DOUBLE, "double", double,   double, float64, double, float64, f64) /* end float/scalar */
#define FLATBUFFERS_GEN_TYPES_POINTER(TD) \
  TD(STRING, "string", Offset<void>, int, int, StringOffset, int, unused) \
  TD(VECTOR, "",       Offset<void>, int, int, VectorOffset, int, unused) \
  TD(STRUCT, "",       Offset<void>, int, int, int,          int, unused) \
  TD(UNION,  "",       Offset<void>, int, int, int,          int, unused)

// The fields are:
// - enum
// - FlatBuffers schema type.
// - C++ type.
// - Java type.
// - Go type.
// - C# / .Net type.
// - Python type.
// - Rust type.

// using these macros, we can now write code dealing with types just once, e.g.

/*
switch (type) {
  #define FLATBUFFERS_TD(ENUM, IDLTYPE, CTYPE, JTYPE, GTYPE, NTYPE, PTYPE, \
                         RTYPE) \
    case BASE_TYPE_ ## ENUM: \
      // do something specific to CTYPE here
    FLATBUFFERS_GEN_TYPES(FLATBUFFERS_TD)
  #undef FLATBUFFERS_TD
}
*/

#define FLATBUFFERS_GEN_TYPES(TD) \
        FLATBUFFERS_GEN_TYPES_SCALAR(TD) \
        FLATBUFFERS_GEN_TYPES_POINTER(TD)

// Create an enum for all the types above.
#ifdef __GNUC__
__extension__  // Stop GCC complaining about trailing comma with -Wpendantic.
#endif
enum BaseType {
  #define FLATBUFFERS_TD(ENUM, IDLTYPE, CTYPE, JTYPE, GTYPE, NTYPE, PTYPE, \
                         RTYPE) \
      BASE_TYPE_ ## ENUM,
    FLATBUFFERS_GEN_TYPES(FLATBUFFERS_TD)
  #undef FLATBUFFERS_TD
};

#define FLATBUFFERS_TD(ENUM, IDLTYPE, CTYPE, JTYPE, GTYPE, NTYPE, PTYPE, \
                       RTYPE) \
    static_assert(sizeof(CTYPE) <= sizeof(largest_scalar_t), \
                  "define largest_scalar_t as " #CTYPE);
  FLATBUFFERS_GEN_TYPES(FLATBUFFERS_TD)
#undef FLATBUFFERS_TD

inline bool IsScalar (BaseType t) { return t >= BASE_TYPE_UTYPE &&
                                           t <= BASE_TYPE_DOUBLE; }
inline bool IsInteger(BaseType t) { return t >= BASE_TYPE_UTYPE &&
                                           t <= BASE_TYPE_ULONG; }
inline bool IsFloat  (BaseType t) { return t == BASE_TYPE_FLOAT ||
                                           t == BASE_TYPE_DOUBLE; }
inline bool IsLong   (BaseType t) { return t == BASE_TYPE_LONG ||
                                           t == BASE_TYPE_ULONG; }
inline bool IsBool   (BaseType t) { return t == BASE_TYPE_BOOL; }
inline bool IsOneByte(BaseType t) { return t >= BASE_TYPE_UTYPE &&
                                           t <= BASE_TYPE_UCHAR; }
// clang-format on

extern const char *const kTypeNames[];
extern const char kTypeSizes[];

inline size_t SizeOf(BaseType t) { return kTypeSizes[t]; }

struct StructDef;
struct EnumDef;
class Parser;

// Represents any type in the IDL, which is a combination of the BaseType
// and additional information for vectors/structs_.
struct Type {
  explicit Type(BaseType _base_type = BASE_TYPE_NONE, StructDef *_sd = nullptr,
                EnumDef *_ed = nullptr)
      : base_type(_base_type),
        element(BASE_TYPE_NONE),
        struct_def(_sd),
        enum_def(_ed) {}

  bool operator==(const Type &o) {
    return base_type == o.base_type && element == o.element &&
           struct_def == o.struct_def && enum_def == o.enum_def;
  }

  Type VectorType() const { return Type(element, struct_def, enum_def); }

  Offset<reflection::Type> Serialize(FlatBufferBuilder *builder) const;

  BaseType base_type;
  BaseType element;       // only set if t == BASE_TYPE_VECTOR
  StructDef *struct_def;  // only set if t or element == BASE_TYPE_STRUCT
  EnumDef *enum_def;      // set if t == BASE_TYPE_UNION / BASE_TYPE_UTYPE,
                          // or for an integral type derived from an enum.
};

// Represents a parsed scalar value, it's type, and field offset.
struct Value {
  Value()
      : constant("0"),
        offset(static_cast<voffset_t>(~(static_cast<voffset_t>(0U)))) {}
  Type type;
  std::string constant;
  voffset_t offset;
};

// Helper class that retains the original order of a set of identifiers and
// also provides quick lookup.
template<typename T> class SymbolTable {
 public:
  ~SymbolTable() {
    for (auto it = vec.begin(); it != vec.end(); ++it) { delete *it; }
  }

  bool Add(const std::string &name, T *e) {
    vector_emplace_back(&vec, e);
    auto it = dict.find(name);
    if (it != dict.end()) return true;
    dict[name] = e;
    return false;
  }

  void Move(const std::string &oldname, const std::string &newname) {
    auto it = dict.find(oldname);
    if (it != dict.end()) {
      auto obj = it->second;
      dict.erase(it);
      dict[newname] = obj;
    } else {
      FLATBUFFERS_ASSERT(false);
    }
  }

  T *Lookup(const std::string &name) const {
    auto it = dict.find(name);
    return it == dict.end() ? nullptr : it->second;
  }

 public:
  std::map<std::string, T *> dict;  // quick lookup
  std::vector<T *> vec;             // Used to iterate in order of insertion
};

// A name space, as set in the schema.
struct Namespace {
  Namespace() : from_table(0) {}

  // Given a (potentally unqualified) name, return the "fully qualified" name
  // which has a full namespaced descriptor.
  // With max_components you can request less than the number of components
  // the current namespace has.
  std::string GetFullyQualifiedName(const std::string &name,
                                    size_t max_components = 1000) const;

  std::vector<std::string> components;
  size_t from_table;  // Part of the namespace corresponds to a message/table.
};

// Base class for all definition types (fields, structs_, enums_).
struct Definition {
  Definition()
      : generated(false),
        defined_namespace(nullptr),
        serialized_location(0),
        index(-1),
        refcount(1) {}

  flatbuffers::Offset<
      flatbuffers::Vector<flatbuffers::Offset<reflection::KeyValue>>>
  SerializeAttributes(FlatBufferBuilder *builder, const Parser &parser) const;

  std::string name;
  std::string file;
  std::vector<std::string> doc_comment;
  SymbolTable<Value> attributes;
  bool generated;  // did we already output code for this definition?
  Namespace *defined_namespace;  // Where it was defined.

  // For use with Serialize()
  uoffset_t serialized_location;
  int index;  // Inside the vector it is stored.
  int refcount;
};

struct FieldDef : public Definition {
  FieldDef()
      : deprecated(false),
        required(false),
        key(false),
        native_inline(false),
        flexbuffer(false),
        nested_flatbuffer(NULL),
        padding(0) {}

  Offset<reflection::Field> Serialize(FlatBufferBuilder *builder, uint16_t id,
                                      const Parser &parser) const;

  Value value;
  bool deprecated;  // Field is allowed to be present in old data, but can't be.
                    // written in new data nor accessed in new code.
  bool required;    // Field must always be present.
  bool key;         // Field functions as a key for creating sorted vectors.
  bool native_inline;  // Field will be defined inline (instead of as a pointer)
                       // for native tables if field is a struct.
  bool flexbuffer;     // This field contains FlexBuffer data.
  StructDef *nested_flatbuffer;  // This field contains nested FlatBuffer data.
  size_t padding;                // Bytes to always pad after this field.
};

struct StructDef : public Definition {
  StructDef()
      : fixed(false),
        predecl(true),
        sortbysize(true),
        has_key(false),
        minalign(1),
        bytesize(0) {}

  void PadLastField(size_t min_align) {
    auto padding = PaddingBytes(bytesize, min_align);
    bytesize += padding;
    if (fields.vec.size()) fields.vec.back()->padding = padding;
  }

  Offset<reflection::Object> Serialize(FlatBufferBuilder *builder,
                                       const Parser &parser) const;

  SymbolTable<FieldDef> fields;

  bool fixed;       // If it's struct, not a table.
  bool predecl;     // If it's used before it was defined.
  bool sortbysize;  // Whether fields come in the declaration or size order.
  bool has_key;     // It has a key field.
  size_t minalign;  // What the whole object needs to be aligned to.
  size_t bytesize;  // Size if fixed.

  flatbuffers::unique_ptr<std::string> original_location;
};

inline bool IsStruct(const Type &type) {
  return type.base_type == BASE_TYPE_STRUCT && type.struct_def->fixed;
}

inline size_t InlineSize(const Type &type) {
  return IsStruct(type) ? type.struct_def->bytesize : SizeOf(type.base_type);
}

inline size_t InlineAlignment(const Type &type) {
  return IsStruct(type) ? type.struct_def->minalign : SizeOf(type.base_type);
}

struct EnumVal {
  EnumVal(const std::string &_name, int64_t _val) : name(_name), value(_val) {}

  Offset<reflection::EnumVal> Serialize(FlatBufferBuilder *builder, const Parser &parser) const;

  std::string name;
  std::vector<std::string> doc_comment;
  int64_t value;
  Type union_type;
};

struct EnumDef : public Definition {
  EnumDef() : is_union(false), uses_multiple_type_instances(false) {}

  EnumVal *ReverseLookup(int64_t enum_idx, bool skip_union_default = true) {
    for (auto it = vals.vec.begin() +
                   static_cast<int>(is_union && skip_union_default);
         it != vals.vec.end(); ++it) {
      if ((*it)->value == enum_idx) { return *it; }
    }
    return nullptr;
  }

  Offset<reflection::Enum> Serialize(FlatBufferBuilder *builder, const Parser &parser) const;

  SymbolTable<EnumVal> vals;
  bool is_union;
  // Type is a union which uses type aliases where at least one type is
  // available under two different names.
  bool uses_multiple_type_instances;
  Type underlying_type;
};

inline bool EqualByName(const Type &a, const Type &b) {
  return a.base_type == b.base_type && a.element == b.element &&
         (a.struct_def == b.struct_def ||
          a.struct_def->name == b.struct_def->name) &&
         (a.enum_def == b.enum_def || a.enum_def->name == b.enum_def->name);
}

struct RPCCall : public Definition {
  Offset<reflection::RPCCall> Serialize(FlatBufferBuilder *builder, const Parser &parser) const;

  StructDef *request, *response;
};

struct ServiceDef : public Definition {
  Offset<reflection::Service> Serialize(FlatBufferBuilder *builder, const Parser &parser) const;

  SymbolTable<RPCCall> calls;
};

// Container of options that may apply to any of the source/text generators.
struct IDLOptions {
  bool strict_json;
  bool skip_js_exports;
  bool use_goog_js_export_format;
  bool use_ES6_js_export_format;
  bool output_default_scalars_in_json;
  int indent_step;
  bool output_enum_identifiers;
  bool prefixed_enums;
  bool scoped_enums;
  bool include_dependence_headers;
  bool mutable_buffer;
  bool one_file;
  bool proto_mode;
  bool proto_oneof_union;
  bool generate_all;
  bool skip_unexpected_fields_in_json;
  bool generate_name_strings;
  bool generate_object_based_api;
  bool gen_compare;
  std::string cpp_object_api_pointer_type;
  std::string cpp_object_api_string_type;
  bool gen_nullable;
  bool gen_generated;
  std::string object_prefix;
  std::string object_suffix;
  bool union_value_namespacing;
  bool allow_non_utf8;
  bool natural_utf8;
  std::string include_prefix;
  bool keep_include_path;
  bool binary_schema_comments;
  bool binary_schema_builtins;
  bool skip_flatbuffers_import;
  std::string go_import;
  std::string go_namespace;
  std::string namespace_;
  bool reexport_ts_modules;
  bool protobuf_ascii_alike;
<<<<<<< HEAD
  bool prefix_size;
=======
  bool size_prefixed;
  std::string root_type;
  bool force_defaults;
>>>>>>> 0143f4e3

  // Possible options for the more general generator below.
  enum Language {
    kJava = 1 << 0,
    kCSharp = 1 << 1,
    kGo = 1 << 2,
    kCpp = 1 << 3,
    kJs = 1 << 4,
    kPython = 1 << 5,
    kPhp = 1 << 6,
    kJson = 1 << 7,
    kBinary = 1 << 8,
    kTs = 1 << 9,
    kJsonSchema = 1 << 10,
    kDart = 1 << 11,
    kLua = 1 << 12,
    kLobster = 1 << 13,
    kRust = 1 << 14,
    kMAX
  };

  Language lang;

  enum MiniReflect { kNone, kTypes, kTypesAndNames };

  MiniReflect mini_reflect;

  // The corresponding language bit will be set if a language is included
  // for code generation.
  unsigned long lang_to_generate;

  // If set (default behavior), empty string and vector fields will be set to
  // nullptr to make the flatbuffer more compact.
  bool set_empty_to_null;

  IDLOptions()
<<<<<<< HEAD
    : strict_json(false),
      skip_js_exports(false),
      use_goog_js_export_format(false),
      output_default_scalars_in_json(false),
      indent_step(2),
      output_enum_identifiers(true), prefixed_enums(true), scoped_enums(false),
      include_dependence_headers(true),
      mutable_buffer(false),
      one_file(false),
      proto_mode(false),
      generate_all(false),
      skip_unexpected_fields_in_json(false),
      generate_name_strings(false),
      generate_object_based_api(false),
      cpp_object_api_pointer_type("std::unique_ptr"),
      gen_nullable(false),
      object_suffix("T"),
      union_value_namespacing(true),
      allow_non_utf8(false),
      keep_include_path(false),
      binary_schema_comments(false),
      skip_flatbuffers_import(false),
      reexport_ts_modules(true),
      protobuf_ascii_alike(false),
      prefix_size(false),
      lang(IDLOptions::kJava),
      mini_reflect(IDLOptions::kNone),
      lang_to_generate(0) {}
=======
      : strict_json(false),
        skip_js_exports(false),
        use_goog_js_export_format(false),
        use_ES6_js_export_format(false),
        output_default_scalars_in_json(false),
        indent_step(2),
        output_enum_identifiers(true),
        prefixed_enums(true),
        scoped_enums(false),
        include_dependence_headers(true),
        mutable_buffer(false),
        one_file(false),
        proto_mode(false),
        proto_oneof_union(false),
        generate_all(false),
        skip_unexpected_fields_in_json(false),
        generate_name_strings(false),
        generate_object_based_api(false),
        gen_compare(false),
        cpp_object_api_pointer_type("std::unique_ptr"),
        gen_nullable(false),
        gen_generated(false),
        object_suffix("T"),
        union_value_namespacing(true),
        allow_non_utf8(false),
        natural_utf8(false),
        keep_include_path(false),
        binary_schema_comments(false),
        binary_schema_builtins(false),
        skip_flatbuffers_import(false),
        reexport_ts_modules(true),
        protobuf_ascii_alike(false),
        size_prefixed(false),
        force_defaults(false),
        lang(IDLOptions::kJava),
        mini_reflect(IDLOptions::kNone),
        lang_to_generate(0),
        set_empty_to_null(true) {}
>>>>>>> 0143f4e3
};

// This encapsulates where the parser is in the current source file.
struct ParserState {
  ParserState()
      : cursor_(nullptr),
        line_start_(nullptr),
        line_(0),
        token_(-1),
        attr_is_trivial_ascii_string_(true) {}

 protected:
  void ResetState(const char *source) {
    cursor_ = source;
    line_ = 0;
    MarkNewLine();
  }

  void MarkNewLine() {
    line_start_ = cursor_;
    line_ += 1;
  }

  int64_t CursorPosition() const {
    FLATBUFFERS_ASSERT(cursor_ && line_start_ && cursor_ >= line_start_);
    return static_cast<int64_t>(cursor_ - line_start_);
  }

  const char *cursor_;
  const char *line_start_;
  int line_;  // the current line being parsed
  int token_;

  // Flag: text in attribute_ is true ASCII string without escape
  // sequences. Only printable ASCII (without [\t\r\n]).
  // Used for number-in-string (and base64 string in future).
  bool attr_is_trivial_ascii_string_;
  std::string attribute_;
  std::vector<std::string> doc_comment_;
};

// A way to make error propagation less error prone by requiring values to be
// checked.
// Once you create a value of this type you must either:
// - Call Check() on it.
// - Copy or assign it to another value.
// Failure to do so leads to an assert.
// This guarantees that this as return value cannot be ignored.
class CheckedError {
 public:
  explicit CheckedError(bool error)
      : is_error_(error), has_been_checked_(false) {}

  CheckedError &operator=(const CheckedError &other) {
    is_error_ = other.is_error_;
    has_been_checked_ = false;
    other.has_been_checked_ = true;
    return *this;
  }

  CheckedError(const CheckedError &other) {
    *this = other;  // Use assignment operator.
  }

  ~CheckedError() { FLATBUFFERS_ASSERT(has_been_checked_); }

  bool Check() {
    has_been_checked_ = true;
    return is_error_;
  }

 private:
  bool is_error_;
  mutable bool has_been_checked_;
};

// Additionally, in GCC we can get these errors statically, for additional
// assurance:
// clang-format off
#ifdef __GNUC__
#define FLATBUFFERS_CHECKED_ERROR CheckedError \
          __attribute__((warn_unused_result))
#else
#define FLATBUFFERS_CHECKED_ERROR CheckedError
#endif
// clang-format on

class Parser : public ParserState {
 public:
  explicit Parser(const IDLOptions &options = IDLOptions())
      : current_namespace_(nullptr),
        empty_namespace_(nullptr),
        root_struct_def_(nullptr),
        opts(options),
        uses_flexbuffers_(false),
        source_(nullptr),
        anonymous_counter(0),
        recurse_protection_counter(0) {
    if (opts.force_defaults) {
      builder_.ForceDefaults(true);
    }
    // Start out with the empty namespace being current.
    empty_namespace_ = new Namespace();
    namespaces_.push_back(empty_namespace_);
    current_namespace_ = empty_namespace_;
    known_attributes_["deprecated"] = true;
    known_attributes_["required"] = true;
    known_attributes_["key"] = true;
    known_attributes_["hash"] = true;
    known_attributes_["id"] = true;
    known_attributes_["force_align"] = true;
    known_attributes_["bit_flags"] = true;
    known_attributes_["original_order"] = true;
    known_attributes_["nested_flatbuffer"] = true;
    known_attributes_["csharp_partial"] = true;
    known_attributes_["streaming"] = true;
    known_attributes_["idempotent"] = true;
    known_attributes_["cpp_type"] = true;
    known_attributes_["cpp_ptr_type"] = true;
    known_attributes_["cpp_ptr_type_get"] = true;
    known_attributes_["cpp_str_type"] = true;
    known_attributes_["native_inline"] = true;
    known_attributes_["native_custom_alloc"] = true;
    known_attributes_["native_type"] = true;
    known_attributes_["native_default"] = true;
    known_attributes_["flexbuffer"] = true;
    known_attributes_["private"] = true;
  }

  ~Parser() {
    for (auto it = namespaces_.begin(); it != namespaces_.end(); ++it) {
      delete *it;
    }
  }

  // Parse the string containing either schema or JSON data, which will
  // populate the SymbolTable's or the FlatBufferBuilder above.
  // include_paths is used to resolve any include statements, and typically
  // should at least include the project path (where you loaded source_ from).
  // include_paths must be nullptr terminated if specified.
  // If include_paths is nullptr, it will attempt to load from the current
  // directory.
  // If the source was loaded from a file and isn't an include file,
  // supply its name in source_filename.
  // All paths specified in this call must be in posix format, if you accept
  // paths from user input, please call PosixPath on them first.
  bool Parse(const char *_source, const char **include_paths = nullptr,
             const char *source_filename = nullptr);

  // Set the root type. May override the one set in the schema.
  bool SetRootType(const char *name);

  // Mark all definitions as already having code generated.
  void MarkGenerated();

  // Get the files recursively included by the given file. The returned
  // container will have at least the given file.
  std::set<std::string> GetIncludedFilesRecursive(
      const std::string &file_name) const;

  // Fills builder_ with a binary version of the schema parsed.
  // See reflection/reflection.fbs
  void Serialize();

  // Checks that the schema represented by this parser is a safe evolution
  // of the schema provided. Returns non-empty error on any problems.
  std::string ConformTo(const Parser &base);

  // Similar to Parse(), but now only accepts JSON to be parsed into a
  // FlexBuffer.
  bool ParseFlexBuffer(const char *source, const char *source_filename,
                       flexbuffers::Builder *builder);

  FLATBUFFERS_CHECKED_ERROR InvalidNumber(const char *number,
                                          const std::string &msg);

  StructDef *LookupStruct(const std::string &id) const;

 private:
  void Message(const std::string &msg);
  void Warning(const std::string &msg);
  FLATBUFFERS_CHECKED_ERROR Error(const std::string &msg);
  FLATBUFFERS_CHECKED_ERROR ParseHexNum(int nibbles, uint64_t *val);
  FLATBUFFERS_CHECKED_ERROR Next();
  FLATBUFFERS_CHECKED_ERROR SkipByteOrderMark();
  bool Is(int t) const;
  bool IsIdent(const char *id) const;
  FLATBUFFERS_CHECKED_ERROR Expect(int t);
  std::string TokenToStringId(int t) const;
  EnumDef *LookupEnum(const std::string &id);
  FLATBUFFERS_CHECKED_ERROR ParseNamespacing(std::string *id,
                                             std::string *last);
  FLATBUFFERS_CHECKED_ERROR ParseTypeIdent(Type &type);
  FLATBUFFERS_CHECKED_ERROR ParseType(Type &type);
  FLATBUFFERS_CHECKED_ERROR AddField(StructDef &struct_def,
                                     const std::string &name, const Type &type,
                                     FieldDef **dest);
  FLATBUFFERS_CHECKED_ERROR ParseField(StructDef &struct_def);
  FLATBUFFERS_CHECKED_ERROR ParseString(Value &val);
  FLATBUFFERS_CHECKED_ERROR ParseComma();
  FLATBUFFERS_CHECKED_ERROR ParseAnyValue(Value &val, FieldDef *field,
                                          size_t parent_fieldn,
                                          const StructDef *parent_struct_def);
  template<typename F>
  FLATBUFFERS_CHECKED_ERROR ParseTableDelimiters(size_t &fieldn,
                                                 const StructDef *struct_def,
                                                 F body);
  FLATBUFFERS_CHECKED_ERROR ParseTable(const StructDef &struct_def,
                                       std::string *value, uoffset_t *ovalue);
  void SerializeStruct(const StructDef &struct_def, const Value &val);
  template<typename F>
  FLATBUFFERS_CHECKED_ERROR ParseVectorDelimiters(size_t &count, F body);
  FLATBUFFERS_CHECKED_ERROR ParseVector(const Type &type, uoffset_t *ovalue);
  FLATBUFFERS_CHECKED_ERROR ParseNestedFlatbuffer(Value &val, FieldDef *field,
                                                  size_t fieldn,
                                                  const StructDef *parent_struct_def);
  FLATBUFFERS_CHECKED_ERROR ParseMetaData(SymbolTable<Value> *attributes);
  FLATBUFFERS_CHECKED_ERROR TryTypedValue(const std::string *name, int dtoken, bool check, Value &e,
                                          BaseType req, bool *destmatch);
  FLATBUFFERS_CHECKED_ERROR ParseHash(Value &e, FieldDef* field);
  FLATBUFFERS_CHECKED_ERROR TokenError();
  FLATBUFFERS_CHECKED_ERROR ParseSingleValue(const std::string *name, Value &e, bool check_now);
  FLATBUFFERS_CHECKED_ERROR ParseEnumFromString(Type &type, int64_t *result);
  StructDef *LookupCreateStruct(const std::string &name,
                                bool create_if_new = true,
                                bool definition = false);
  FLATBUFFERS_CHECKED_ERROR ParseEnum(bool is_union, EnumDef **dest);
  FLATBUFFERS_CHECKED_ERROR ParseNamespace();
  FLATBUFFERS_CHECKED_ERROR StartStruct(const std::string &name,
                                        StructDef **dest);
  FLATBUFFERS_CHECKED_ERROR StartEnum(const std::string &name,
                                      bool is_union,
                                      EnumDef **dest);
  FLATBUFFERS_CHECKED_ERROR ParseDecl();
  FLATBUFFERS_CHECKED_ERROR ParseService();
  FLATBUFFERS_CHECKED_ERROR ParseProtoFields(StructDef *struct_def,
                                             bool isextend, bool inside_oneof);
  FLATBUFFERS_CHECKED_ERROR ParseProtoOption();
  FLATBUFFERS_CHECKED_ERROR ParseProtoKey();
  FLATBUFFERS_CHECKED_ERROR ParseProtoDecl();
  FLATBUFFERS_CHECKED_ERROR ParseProtoCurliesOrIdent();
  FLATBUFFERS_CHECKED_ERROR ParseTypeFromProtoType(Type *type);
  FLATBUFFERS_CHECKED_ERROR SkipAnyJsonValue();
  FLATBUFFERS_CHECKED_ERROR ParseFlexBufferValue(flexbuffers::Builder *builder);
  FLATBUFFERS_CHECKED_ERROR StartParseFile(const char *source,
                                           const char *source_filename);
  FLATBUFFERS_CHECKED_ERROR ParseRoot(const char *_source,
                                    const char **include_paths,
                                    const char *source_filename);
  FLATBUFFERS_CHECKED_ERROR DoParse(const char *_source,
                                           const char **include_paths,
                                           const char *source_filename,
                                           const char *include_filename);
  FLATBUFFERS_CHECKED_ERROR CheckClash(std::vector<FieldDef*> &fields,
                                       StructDef *struct_def,
                                       const char *suffix,
                                       BaseType baseType);

  bool SupportsVectorOfUnions() const;
  Namespace *UniqueNamespace(Namespace *ns);

  FLATBUFFERS_CHECKED_ERROR RecurseError();
  template<typename F> CheckedError Recurse(F f);

 public:
  SymbolTable<Type> types_;
  SymbolTable<StructDef> structs_;
  SymbolTable<EnumDef> enums_;
  SymbolTable<ServiceDef> services_;
  std::vector<Namespace *> namespaces_;
  Namespace *current_namespace_;
  Namespace *empty_namespace_;
  std::string error_;         // User readable error_ if Parse() == false

  FlatBufferBuilder builder_;  // any data contained in the file
  StructDef *root_struct_def_;
  std::string file_identifier_;
  std::string file_extension_;

  std::map<std::string, std::string> included_files_;
  std::map<std::string, std::set<std::string>> files_included_per_file_;
  std::vector<std::string> native_included_files_;

  std::map<std::string, bool> known_attributes_;

  IDLOptions opts;
  bool uses_flexbuffers_;

 private:
  const char *source_;

  std::string file_being_parsed_;

  std::vector<std::pair<Value, FieldDef *>> field_stack_;

  int anonymous_counter;
  int recurse_protection_counter;
};

// Utility functions for multiple generators:

extern std::string MakeCamel(const std::string &in, bool first = true);

// Generate text (JSON) from a given FlatBuffer, and a given Parser
// object that has been populated with the corresponding schema.
// If ident_step is 0, no indentation will be generated. Additionally,
// if it is less than 0, no linefeeds will be generated either.
// See idl_gen_text.cpp.
// strict_json adds "quotes" around field names if true.
// If the flatbuffer cannot be encoded in JSON (e.g., it contains non-UTF-8
// byte arrays in String values), returns false.
extern bool GenerateText(const Parser &parser,
                         const void *flatbuffer,
                         std::string *text);
extern bool GenerateTextFile(const Parser &parser,
                             const std::string &path,
                             const std::string &file_name);

// Generate binary files from a given FlatBuffer, and a given Parser
// object that has been populated with the corresponding schema.
// See idl_gen_general.cpp.
extern bool GenerateBinary(const Parser &parser,
                           const std::string &path,
                           const std::string &file_name);

// Generate a C++ header from the definitions in the Parser object.
// See idl_gen_cpp.
extern bool GenerateCPP(const Parser &parser,
                        const std::string &path,
                        const std::string &file_name);

extern bool GenerateDart(const Parser &parser,
                         const std::string &path,
                         const std::string &file_name);

// Generate JavaScript or TypeScript code from the definitions in the Parser object.
// See idl_gen_js.
extern bool GenerateJS(const Parser &parser,
                       const std::string &path,
                       const std::string &file_name);

// Generate Go files from the definitions in the Parser object.
// See idl_gen_go.cpp.
extern bool GenerateGo(const Parser &parser,
                       const std::string &path,
                       const std::string &file_name);

// Generate Php code from the definitions in the Parser object.
// See idl_gen_php.
extern bool GeneratePhp(const Parser &parser,
                        const std::string &path,
                        const std::string &file_name);

// Generate Python files from the definitions in the Parser object.
// See idl_gen_python.cpp.
extern bool GeneratePython(const Parser &parser,
                           const std::string &path,
                           const std::string &file_name);

// Generate Lobster files from the definitions in the Parser object.
// See idl_gen_lobster.cpp.
extern bool GenerateLobster(const Parser &parser,
                            const std::string &path,
                            const std::string &file_name);

// Generate Lua files from the definitions in the Parser object.
// See idl_gen_lua.cpp.
extern bool GenerateLua(const Parser &parser,
                      const std::string &path,
                      const std::string &file_name);

// Generate Rust files from the definitions in the Parser object.
// See idl_gen_rust.cpp.
extern bool GenerateRust(const Parser &parser,
                         const std::string &path,
                         const std::string &file_name);

// Generate Json schema file
// See idl_gen_json_schema.cpp.
extern bool GenerateJsonSchema(const Parser &parser,
                           const std::string &path,
                           const std::string &file_name);

// Generate Java/C#/.. files from the definitions in the Parser object.
// See idl_gen_general.cpp.
extern bool GenerateGeneral(const Parser &parser,
                            const std::string &path,
                            const std::string &file_name);

// Generate a schema file from the internal representation, useful after
// parsing a .proto schema.
extern std::string GenerateFBS(const Parser &parser,
                               const std::string &file_name);
extern bool GenerateFBS(const Parser &parser,
                        const std::string &path,
                        const std::string &file_name);

// Generate a make rule for the generated JavaScript or TypeScript code.
// See idl_gen_js.cpp.
extern std::string JSMakeRule(const Parser &parser,
                              const std::string &path,
                              const std::string &file_name);

// Generate a make rule for the generated C++ header.
// See idl_gen_cpp.cpp.
extern std::string CPPMakeRule(const Parser &parser,
                               const std::string &path,
                               const std::string &file_name);

// Generate a make rule for the generated Dart code
// see idl_gen_dart.cpp
extern std::string DartMakeRule(const Parser &parser,
                                const std::string &path,
                                const std::string &file_name);

// Generate a make rule for the generated Rust code.
// See idl_gen_rust.cpp.
extern std::string RustMakeRule(const Parser &parser,
                                const std::string &path,
                                const std::string &file_name);

// Generate a make rule for the generated Java/C#/... files.
// See idl_gen_general.cpp.
extern std::string GeneralMakeRule(const Parser &parser,
                                   const std::string &path,
                                   const std::string &file_name);

// Generate a make rule for the generated text (JSON) files.
// See idl_gen_text.cpp.
extern std::string TextMakeRule(const Parser &parser,
                                const std::string &path,
                                const std::string &file_names);

// Generate a make rule for the generated binary files.
// See idl_gen_general.cpp.
extern std::string BinaryMakeRule(const Parser &parser,
                                  const std::string &path,
                                  const std::string &file_name);

// Generate GRPC Cpp interfaces.
// See idl_gen_grpc.cpp.
bool GenerateCppGRPC(const Parser &parser,
                     const std::string &path,
                     const std::string &file_name);

// Generate GRPC Go interfaces.
// See idl_gen_grpc.cpp.
bool GenerateGoGRPC(const Parser &parser,
                    const std::string &path,
                    const std::string &file_name);

// Generate GRPC Java classes.
// See idl_gen_grpc.cpp
bool GenerateJavaGRPC(const Parser &parser,
                      const std::string &path,
                      const std::string &file_name);

}  // namespace flatbuffers

#endif  // FLATBUFFERS_IDL_H_<|MERGE_RESOLUTION|>--- conflicted
+++ resolved
@@ -407,13 +407,9 @@
   std::string namespace_;
   bool reexport_ts_modules;
   bool protobuf_ascii_alike;
-<<<<<<< HEAD
-  bool prefix_size;
-=======
   bool size_prefixed;
   std::string root_type;
   bool force_defaults;
->>>>>>> 0143f4e3
 
   // Possible options for the more general generator below.
   enum Language {
@@ -450,36 +446,6 @@
   bool set_empty_to_null;
 
   IDLOptions()
-<<<<<<< HEAD
-    : strict_json(false),
-      skip_js_exports(false),
-      use_goog_js_export_format(false),
-      output_default_scalars_in_json(false),
-      indent_step(2),
-      output_enum_identifiers(true), prefixed_enums(true), scoped_enums(false),
-      include_dependence_headers(true),
-      mutable_buffer(false),
-      one_file(false),
-      proto_mode(false),
-      generate_all(false),
-      skip_unexpected_fields_in_json(false),
-      generate_name_strings(false),
-      generate_object_based_api(false),
-      cpp_object_api_pointer_type("std::unique_ptr"),
-      gen_nullable(false),
-      object_suffix("T"),
-      union_value_namespacing(true),
-      allow_non_utf8(false),
-      keep_include_path(false),
-      binary_schema_comments(false),
-      skip_flatbuffers_import(false),
-      reexport_ts_modules(true),
-      protobuf_ascii_alike(false),
-      prefix_size(false),
-      lang(IDLOptions::kJava),
-      mini_reflect(IDLOptions::kNone),
-      lang_to_generate(0) {}
-=======
       : strict_json(false),
         skip_js_exports(false),
         use_goog_js_export_format(false),
@@ -518,7 +484,6 @@
         mini_reflect(IDLOptions::kNone),
         lang_to_generate(0),
         set_empty_to_null(true) {}
->>>>>>> 0143f4e3
 };
 
 // This encapsulates where the parser is in the current source file.
