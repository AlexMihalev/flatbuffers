# coding=utf-8
# Copyright 2014 Google Inc. All rights reserved.
#
# Licensed under the Apache License, Version 2.0 (the "License");
# you may not use this file except in compliance with the License.
# You may obtain a copy of the License at
#
#     http://www.apache.org/licenses/LICENSE-2.0
#
# Unless required by applicable law or agreed to in writing, software
# distributed under the License is distributed on an "AS IS" BASIS,
# WITHOUT WARRANTIES OR CONDITIONS OF ANY KIND, either express or implied.
# See the License for the specific language governing permissions and
# limitations under the License.

import os.path
import sys
import imp
PY_VERSION = sys.version_info[:2]

import ctypes
from collections import defaultdict
import timeit
import unittest


from flatbuffers import compat
from flatbuffers import util
from flatbuffers.compat import range_func as compat_range
from flatbuffers.compat import NumpyRequiredForThisFeature

import flatbuffers
from flatbuffers import number_types as N

import MyGame  # refers to generated code
import MyGame.Example  # refers to generated code
import MyGame.Example.Any  # refers to generated code
import MyGame.Example.Color  # refers to generated code
import MyGame.Example.Monster  # refers to generated code
import MyGame.Example.Test  # refers to generated code
import MyGame.Example.Stat  # refers to generated code
import MyGame.Example.Vec3  # refers to generated code


def assertRaises(test_case, fn, exception_class):
    ''' Backwards-compatible assertion for exceptions raised. '''

    exc = None
    try:
        fn()
    except Exception as e:
        exc = e
    test_case.assertTrue(exc is not None)
    test_case.assertTrue(isinstance(exc, exception_class))


class TestWireFormat(unittest.TestCase):
    def test_wire_format(self):
        # Verify that using the generated Python code builds a buffer without
        # returning errors, and is interpreted correctly, for size prefixed
        # representation and regular:
        for sizePrefix in [True, False]:
            gen_buf, gen_off = make_monster_from_generated_code(sizePrefix = sizePrefix)
            CheckReadBuffer(gen_buf, gen_off, sizePrefix = sizePrefix)

        # Verify that the canonical flatbuffer file is readable by the
        # generated Python code. Note that context managers are not part of
        # Python 2.5, so we use the simpler open/close methods here:
        f = open('monsterdata_test.mon', 'rb')
        canonicalWireData = f.read()
        f.close()
        CheckReadBuffer(bytearray(canonicalWireData), 0)

        # Write the generated buffer out to a file:
        f = open('monsterdata_python_wire.mon', 'wb')
        f.write(gen_buf[gen_off:])
        f.close()


def CheckReadBuffer(buf, offset, sizePrefix = False):
    ''' CheckReadBuffer checks that the given buffer is evaluated correctly
        as the example Monster. '''

    def asserter(stmt):
        ''' An assertion helper that is separated from TestCase classes. '''
        if not stmt:
            raise AssertionError('CheckReadBuffer case failed')

    if sizePrefix:
<<<<<<< HEAD
        size = MyGame.Example.Monster.Monster.GetSizePrefix(buf, offset)
        # taken from the size of monsterdata_python_wire.mon, minus 4
        asserter(size == 348)
        monster = MyGame.Example.Monster.Monster.GetSizePrefixedRootAsMonster(buf, offset)
    else:
        monster = MyGame.Example.Monster.Monster.GetRootAsMonster(buf, offset)
=======
        size = util.GetSizePrefix(buf, offset)
        # taken from the size of monsterdata_python_wire.mon, minus 4
        asserter(size == 348)
        buf, offset = util.RemoveSizePrefix(buf, offset)
    monster = MyGame.Example.Monster.Monster.GetRootAsMonster(buf, offset)
>>>>>>> 2c128285

    asserter(monster.Hp() == 80)
    asserter(monster.Mana() == 150)
    asserter(monster.Name() == b'MyMonster')

    # initialize a Vec3 from Pos()
    vec = monster.Pos()
    asserter(vec is not None)

    # verify the properties of the Vec3
    asserter(vec.X() == 1.0)
    asserter(vec.Y() == 2.0)
    asserter(vec.Z() == 3.0)
    asserter(vec.Test1() == 3.0)
    asserter(vec.Test2() == 2)

    # initialize a Test from Test3(...)
    t = MyGame.Example.Test.Test()
    t = vec.Test3(t)
    asserter(t is not None)

    # verify the properties of the Test
    asserter(t.A() == 5)
    asserter(t.B() == 6)

    # verify that the enum code matches the enum declaration:
    union_type = MyGame.Example.Any.Any
    asserter(monster.TestType() == union_type.Monster)

    # initialize a Table from a union field Test(...)
    table2 = monster.Test()
    asserter(type(table2) is flatbuffers.table.Table)

    # initialize a Monster from the Table from the union
    monster2 = MyGame.Example.Monster.Monster()
    monster2.Init(table2.Bytes, table2.Pos)

    asserter(monster2.Name() == b"Fred")

    # iterate through the first monster's inventory:
    asserter(monster.InventoryLength() == 5)

    invsum = 0
    for i in compat_range(monster.InventoryLength()):
        v = monster.Inventory(i)
        invsum += int(v)
    asserter(invsum == 10)

    for i in range(5):
        asserter(monster.VectorOfLongs(i) == 10 ** (i * 2))

    asserter(([-1.7976931348623157e+308, 0, 1.7976931348623157e+308]
              == [monster.VectorOfDoubles(i)
                  for i in range(monster.VectorOfDoublesLength())]))

    try:
        imp.find_module('numpy')
        # if numpy exists, then we should be able to get the
        # vector as a numpy array
        import numpy as np

        asserter(monster.InventoryAsNumpy().sum() == 10)
        asserter(monster.InventoryAsNumpy().dtype == np.dtype('uint8'))

        VectorOfLongs = monster.VectorOfLongsAsNumpy()
        asserter(VectorOfLongs.dtype == np.dtype('int64'))
        for i in range(5):
            asserter(VectorOfLongs[i] == 10 ** (i * 2))

        VectorOfDoubles = monster.VectorOfDoublesAsNumpy()
        asserter(VectorOfDoubles.dtype == np.dtype('float64'))
        asserter(VectorOfDoubles[0] == np.finfo('float64').min)
        asserter(VectorOfDoubles[1] == 0.0)
        asserter(VectorOfDoubles[2] == np.finfo('float64').max)

    except ImportError:
        # If numpy does not exist, trying to get vector as numpy
        # array should raise NumpyRequiredForThisFeature. The way
        # assertRaises has been implemented prevents us from
        # asserting this error is raised outside of a test case.
        pass

    asserter(monster.Test4Length() == 2)

    # create a 'Test' object and populate it:
    test0 = monster.Test4(0)
    asserter(type(test0) is MyGame.Example.Test.Test)

    test1 = monster.Test4(1)
    asserter(type(test1) is MyGame.Example.Test.Test)

    # the position of test0 and test1 are swapped in monsterdata_java_wire
    # and monsterdata_test_wire, so ignore ordering
    v0 = test0.A()
    v1 = test0.B()
    v2 = test1.A()
    v3 = test1.B()
    sumtest12 = int(v0) + int(v1) + int(v2) + int(v3)

    asserter(sumtest12 == 100)

    asserter(monster.TestarrayofstringLength() == 2)
    asserter(monster.Testarrayofstring(0) == b"test1")
    asserter(monster.Testarrayofstring(1) == b"test2")

    asserter(monster.TestarrayoftablesLength() == 0)
    asserter(monster.TestnestedflatbufferLength() == 0)
    asserter(monster.Testempty() is None)


class TestFuzz(unittest.TestCase):
    ''' Low level stress/fuzz test: serialize/deserialize a variety of
        different kinds of data in different combinations '''

    binary_type = compat.binary_types[0] # this will always exist
    ofInt32Bytes = binary_type([0x83, 0x33, 0x33, 0x33])
    ofInt64Bytes = binary_type([0x84, 0x44, 0x44, 0x44,
                                0x44, 0x44, 0x44, 0x44])
    overflowingInt32Val = flatbuffers.encode.Get(flatbuffers.packer.int32,
                                                 ofInt32Bytes, 0)
    overflowingInt64Val = flatbuffers.encode.Get(flatbuffers.packer.int64,
                                                 ofInt64Bytes, 0)

    # Values we're testing against: chosen to ensure no bits get chopped
    # off anywhere, and also be different from eachother.
    boolVal = True
    int8Val = N.Int8Flags.py_type(-127) # 0x81
    uint8Val = N.Uint8Flags.py_type(0xFF)
    int16Val = N.Int16Flags.py_type(-32222) # 0x8222
    uint16Val = N.Uint16Flags.py_type(0xFEEE)
    int32Val = N.Int32Flags.py_type(overflowingInt32Val)
    uint32Val = N.Uint32Flags.py_type(0xFDDDDDDD)
    int64Val = N.Int64Flags.py_type(overflowingInt64Val)
    uint64Val = N.Uint64Flags.py_type(0xFCCCCCCCCCCCCCCC)
    # Python uses doubles, so force it here
    float32Val = N.Float32Flags.py_type(ctypes.c_float(3.14159).value)
    float64Val = N.Float64Flags.py_type(3.14159265359)

    def test_fuzz(self):
        return self.check_once(11, 100)

    def check_once(self, fuzzFields, fuzzObjects):
        testValuesMax = 11 # hardcoded to the number of scalar types

        builder = flatbuffers.Builder(0)
        l = LCG()

        objects = [0 for _ in compat_range(fuzzObjects)]

        # Generate fuzzObjects random objects each consisting of
        # fuzzFields fields, each of a random type.
        for i in compat_range(fuzzObjects):
            builder.StartObject(fuzzFields)

            for j in compat_range(fuzzFields):
                choice = int(l.Next()) % testValuesMax
                if choice == 0:
                    builder.PrependBoolSlot(int(j), self.boolVal, False)
                elif choice == 1:
                    builder.PrependInt8Slot(int(j), self.int8Val, 0)
                elif choice == 2:
                    builder.PrependUint8Slot(int(j), self.uint8Val, 0)
                elif choice == 3:
                    builder.PrependInt16Slot(int(j), self.int16Val, 0)
                elif choice == 4:
                    builder.PrependUint16Slot(int(j), self.uint16Val, 0)
                elif choice == 5:
                    builder.PrependInt32Slot(int(j), self.int32Val, 0)
                elif choice == 6:
                    builder.PrependUint32Slot(int(j), self.uint32Val, 0)
                elif choice == 7:
                    builder.PrependInt64Slot(int(j), self.int64Val, 0)
                elif choice == 8:
                    builder.PrependUint64Slot(int(j), self.uint64Val, 0)
                elif choice == 9:
                    builder.PrependFloat32Slot(int(j), self.float32Val, 0)
                elif choice == 10:
                    builder.PrependFloat64Slot(int(j), self.float64Val, 0)
                else:
                    raise RuntimeError('unreachable')

            off = builder.EndObject()

            # store the offset from the end of the builder buffer,
            # since it will keep growing:
            objects[i] = off

        # Do some bookkeeping to generate stats on fuzzes:
        stats = defaultdict(int)
        def check(table, desc, want, got):
            stats[desc] += 1
            self.assertEqual(want, got, "%s != %s, %s" % (want, got, desc))

        l = LCG()  # Reset.

        # Test that all objects we generated are readable and return the
        # expected values. We generate random objects in the same order
        # so this is deterministic.
        for i in compat_range(fuzzObjects):

            table = flatbuffers.table.Table(builder.Bytes,
                                            len(builder.Bytes) - objects[i])

            for j in compat_range(fuzzFields):
                field_count = flatbuffers.builder.VtableMetadataFields + j
                f = N.VOffsetTFlags.py_type(field_count *
                                            N.VOffsetTFlags.bytewidth)
                choice = int(l.Next()) % testValuesMax

                if choice == 0:
                    check(table, "bool", self.boolVal,
                          table.GetSlot(f, False, N.BoolFlags))
                elif choice == 1:
                    check(table, "int8", self.int8Val,
                          table.GetSlot(f, 0, N.Int8Flags))
                elif choice == 2:
                    check(table, "uint8", self.uint8Val,
                          table.GetSlot(f, 0, N.Uint8Flags))
                elif choice == 3:
                    check(table, "int16", self.int16Val,
                          table.GetSlot(f, 0, N.Int16Flags))
                elif choice == 4:
                    check(table, "uint16", self.uint16Val,
                          table.GetSlot(f, 0, N.Uint16Flags))
                elif choice == 5:
                    check(table, "int32", self.int32Val,
                          table.GetSlot(f, 0, N.Int32Flags))
                elif choice == 6:
                    check(table, "uint32", self.uint32Val,
                          table.GetSlot(f, 0, N.Uint32Flags))
                elif choice == 7:
                    check(table, "int64", self.int64Val,
                          table.GetSlot(f, 0, N.Int64Flags))
                elif choice == 8:
                    check(table, "uint64", self.uint64Val,
                          table.GetSlot(f, 0, N.Uint64Flags))
                elif choice == 9:
                    check(table, "float32", self.float32Val,
                          table.GetSlot(f, 0, N.Float32Flags))
                elif choice == 10:
                    check(table, "float64", self.float64Val,
                          table.GetSlot(f, 0, N.Float64Flags))
                else:
                    raise RuntimeError('unreachable')

        # If enough checks were made, verify that all scalar types were used:
        self.assertEqual(testValuesMax, len(stats),
                "fuzzing failed to test all scalar types: %s" % stats)


class TestByteLayout(unittest.TestCase):
    ''' TestByteLayout checks the bytes of a Builder in various scenarios. '''

    def assertBuilderEquals(self, builder, want_chars_or_ints):
        def integerize(x):
            if isinstance(x, compat.string_types):
                return ord(x)
            return x

        want_ints = list(map(integerize, want_chars_or_ints))
        want = bytearray(want_ints)
        got = builder.Bytes[builder.Head():] # use the buffer directly
        self.assertEqual(want, got)

    def test_numbers(self):
        b = flatbuffers.Builder(0)
        self.assertBuilderEquals(b, [])
        b.PrependBool(True)
        self.assertBuilderEquals(b, [1])
        b.PrependInt8(-127)
        self.assertBuilderEquals(b, [129, 1])
        b.PrependUint8(255)
        self.assertBuilderEquals(b, [255, 129, 1])
        b.PrependInt16(-32222)
        self.assertBuilderEquals(b, [0x22, 0x82, 0, 255, 129, 1]) # first pad
        b.PrependUint16(0xFEEE)
        # no pad this time:
        self.assertBuilderEquals(b, [0xEE, 0xFE, 0x22, 0x82, 0, 255, 129, 1])
        b.PrependInt32(-53687092)
        self.assertBuilderEquals(b, [204, 204, 204, 252, 0xEE, 0xFE,
                                     0x22, 0x82, 0, 255, 129, 1])
        b.PrependUint32(0x98765432)
        self.assertBuilderEquals(b, [0x32, 0x54, 0x76, 0x98,
                                     204, 204, 204, 252,
                                     0xEE, 0xFE, 0x22, 0x82,
                                     0, 255, 129, 1])

    def test_numbers64(self):
        b = flatbuffers.Builder(0)
        b.PrependUint64(0x1122334455667788)
        self.assertBuilderEquals(b, [0x88, 0x77, 0x66, 0x55,
                                     0x44, 0x33, 0x22, 0x11])

        b = flatbuffers.Builder(0)
        b.PrependInt64(0x1122334455667788)
        self.assertBuilderEquals(b, [0x88, 0x77, 0x66, 0x55,
                                     0x44, 0x33, 0x22, 0x11])

    def test_1xbyte_vector(self):
        b = flatbuffers.Builder(0)
        self.assertBuilderEquals(b, [])
        b.StartVector(flatbuffers.number_types.Uint8Flags.bytewidth, 1, 1)
        self.assertBuilderEquals(b, [0, 0, 0]) # align to 4bytes
        b.PrependByte(1)
        self.assertBuilderEquals(b, [1, 0, 0, 0])
        b.EndVector(1)
        self.assertBuilderEquals(b, [1, 0, 0, 0, 1, 0, 0, 0]) # padding

    def test_2xbyte_vector(self):
        b = flatbuffers.Builder(0)
        b.StartVector(flatbuffers.number_types.Uint8Flags.bytewidth, 2, 1)
        self.assertBuilderEquals(b, [0, 0]) # align to 4bytes
        b.PrependByte(1)
        self.assertBuilderEquals(b, [1, 0, 0])
        b.PrependByte(2)
        self.assertBuilderEquals(b, [2, 1, 0, 0])
        b.EndVector(2)
        self.assertBuilderEquals(b, [2, 0, 0, 0, 2, 1, 0, 0]) # padding

    def test_1xuint16_vector(self):
        b = flatbuffers.Builder(0)
        b.StartVector(flatbuffers.number_types.Uint16Flags.bytewidth, 1, 1)
        self.assertBuilderEquals(b, [0, 0]) # align to 4bytes
        b.PrependUint16(1)
        self.assertBuilderEquals(b, [1, 0, 0, 0])
        b.EndVector(1)
        self.assertBuilderEquals(b, [1, 0, 0, 0, 1, 0, 0, 0]) # padding

    def test_2xuint16_vector(self):
        b = flatbuffers.Builder(0)
        b.StartVector(flatbuffers.number_types.Uint16Flags.bytewidth, 2, 1)
        self.assertBuilderEquals(b, []) # align to 4bytes
        b.PrependUint16(0xABCD)
        self.assertBuilderEquals(b, [0xCD, 0xAB])
        b.PrependUint16(0xDCBA)
        self.assertBuilderEquals(b, [0xBA, 0xDC, 0xCD, 0xAB])
        b.EndVector(2)
        self.assertBuilderEquals(b, [2, 0, 0, 0, 0xBA, 0xDC, 0xCD, 0xAB])

    def test_create_ascii_string(self):
        b = flatbuffers.Builder(0)
        b.CreateString(u"foo", encoding='ascii')

        # 0-terminated, no pad:
        self.assertBuilderEquals(b, [3, 0, 0, 0, 'f', 'o', 'o', 0])
        b.CreateString(u"moop", encoding='ascii')
        # 0-terminated, 3-byte pad:
        self.assertBuilderEquals(b, [4, 0, 0, 0, 'm', 'o', 'o', 'p',
                                     0, 0, 0, 0,
                                     3, 0, 0, 0, 'f', 'o', 'o', 0])

    def test_create_utf8_string(self):
        b = flatbuffers.Builder(0)
        b.CreateString(u"Цлїςσδε")
        self.assertBuilderEquals(b, "\x0e\x00\x00\x00\xd0\xa6\xd0\xbb\xd1\x97" \
            "\xcf\x82\xcf\x83\xce\xb4\xce\xb5\x00\x00")

        b.CreateString(u"ﾌﾑｱﾑｶﾓｹﾓ")
        self.assertBuilderEquals(b, "\x18\x00\x00\x00\xef\xbe\x8c\xef\xbe\x91" \
            "\xef\xbd\xb1\xef\xbe\x91\xef\xbd\xb6\xef\xbe\x93\xef\xbd\xb9\xef" \
            "\xbe\x93\x00\x00\x00\x00\x0e\x00\x00\x00\xd0\xa6\xd0\xbb\xd1\x97" \
            "\xcf\x82\xcf\x83\xce\xb4\xce\xb5\x00\x00")

    def test_create_arbitrary_string(self):
        b = flatbuffers.Builder(0)
        s = "\x01\x02\x03"
        b.CreateString(s) # Default encoding is utf-8.
        # 0-terminated, no pad:
        self.assertBuilderEquals(b, [3, 0, 0, 0, 1, 2, 3, 0])
        s2 = "\x04\x05\x06\x07"
        b.CreateString(s2) # Default encoding is utf-8.
        # 0-terminated, 3-byte pad:
        self.assertBuilderEquals(b, [4, 0, 0, 0, 4, 5, 6, 7, 0, 0, 0, 0,
                                     3, 0, 0, 0, 1, 2, 3, 0])

    def test_create_byte_vector(self):
        b = flatbuffers.Builder(0)
        b.CreateByteVector(b"")
        # 0-byte pad:
        self.assertBuilderEquals(b, [0, 0, 0, 0])

        b = flatbuffers.Builder(0)
        b.CreateByteVector(b"\x01\x02\x03")
        # 1-byte pad:
        self.assertBuilderEquals(b, [3, 0, 0, 0, 1, 2, 3, 0])

    def test_empty_vtable(self):
        b = flatbuffers.Builder(0)
        b.StartObject(0)
        self.assertBuilderEquals(b, [])
        b.EndObject()
        self.assertBuilderEquals(b, [4, 0, 4, 0, 4, 0, 0, 0])

    def test_vtable_with_one_true_bool(self):
        b = flatbuffers.Builder(0)
        self.assertBuilderEquals(b, [])
        b.StartObject(1)
        self.assertBuilderEquals(b, [])
        b.PrependBoolSlot(0, True, False)
        b.EndObject()
        self.assertBuilderEquals(b, [
            6, 0,  # vtable bytes
            8, 0,  # length of object including vtable offset
            7, 0,  # start of bool value
            6, 0, 0, 0,  # offset for start of vtable (int32)
            0, 0, 0,  # padded to 4 bytes
            1,  # bool value
        ])

    def test_vtable_with_one_default_bool(self):
        b = flatbuffers.Builder(0)
        self.assertBuilderEquals(b, [])
        b.StartObject(1)
        self.assertBuilderEquals(b, [])
        b.PrependBoolSlot(0, False, False)
        b.EndObject()
        self.assertBuilderEquals(b, [
            4, 0,  # vtable bytes
            4, 0,  # end of object from here
            # entry 1 is zero and not stored
            4, 0, 0, 0,  # offset for start of vtable (int32)
        ])

    def test_vtable_with_one_int16(self):
        b = flatbuffers.Builder(0)
        b.StartObject(1)
        b.PrependInt16Slot(0, 0x789A, 0)
        b.EndObject()
        self.assertBuilderEquals(b, [
            6, 0,  # vtable bytes
            8, 0,  # end of object from here
            6, 0,  # offset to value
            6, 0, 0, 0,  # offset for start of vtable (int32)
            0, 0,  # padding to 4 bytes
            0x9A, 0x78,
        ])

    def test_vtable_with_two_int16(self):
        b = flatbuffers.Builder(0)
        b.StartObject(2)
        b.PrependInt16Slot(0, 0x3456, 0)
        b.PrependInt16Slot(1, 0x789A, 0)
        b.EndObject()
        self.assertBuilderEquals(b, [
            8, 0,  # vtable bytes
            8, 0,  # end of object from here
            6, 0,  # offset to value 0
            4, 0,  # offset to value 1
            8, 0, 0, 0,  # offset for start of vtable (int32)
            0x9A, 0x78,  # value 1
            0x56, 0x34,  # value 0
        ])

    def test_vtable_with_int16_and_bool(self):
        b = flatbuffers.Builder(0)
        b.StartObject(2)
        b.PrependInt16Slot(0, 0x3456, 0)
        b.PrependBoolSlot(1, True, False)
        b.EndObject()
        self.assertBuilderEquals(b, [
            8, 0,  # vtable bytes
            8, 0,  # end of object from here
            6, 0,  # offset to value 0
            5, 0,  # offset to value 1
            8, 0, 0, 0,  # offset for start of vtable (int32)
            0,          # padding
            1,          # value 1
            0x56, 0x34,  # value 0
        ])

    def test_vtable_with_empty_vector(self):
        b = flatbuffers.Builder(0)
        b.StartVector(flatbuffers.number_types.Uint8Flags.bytewidth, 0, 1)
        vecend = b.EndVector(0)
        b.StartObject(1)
        b.PrependUOffsetTRelativeSlot(0, vecend, 0)
        b.EndObject()
        self.assertBuilderEquals(b, [
            6, 0,  # vtable bytes
            8, 0,
            4, 0,  # offset to vector offset
            6, 0, 0, 0,  # offset for start of vtable (int32)
            4, 0, 0, 0,
            0, 0, 0, 0,  # length of vector (not in struct)
        ])

    def test_vtable_with_empty_vector_of_byte_and_some_scalars(self):
        b = flatbuffers.Builder(0)
        b.StartVector(flatbuffers.number_types.Uint8Flags.bytewidth, 0, 1)
        vecend = b.EndVector(0)
        b.StartObject(2)
        b.PrependInt16Slot(0, 55, 0)
        b.PrependUOffsetTRelativeSlot(1, vecend, 0)
        b.EndObject()
        self.assertBuilderEquals(b, [
            8, 0,  # vtable bytes
            12, 0,
            10, 0,  # offset to value 0
            4, 0,  # offset to vector offset
            8, 0, 0, 0,  # vtable loc
            8, 0, 0, 0,  # value 1
            0, 0, 55, 0,  # value 0

            0, 0, 0, 0,  # length of vector (not in struct)
        ])

    def test_vtable_with_1_int16_and_2vector_of_int16(self):
        b = flatbuffers.Builder(0)
        b.StartVector(flatbuffers.number_types.Int16Flags.bytewidth, 2, 1)
        b.PrependInt16(0x1234)
        b.PrependInt16(0x5678)
        vecend = b.EndVector(2)
        b.StartObject(2)
        b.PrependUOffsetTRelativeSlot(1, vecend, 0)
        b.PrependInt16Slot(0, 55, 0)
        b.EndObject()
        self.assertBuilderEquals(b, [
            8, 0,  # vtable bytes
            12, 0,  # length of object
            6, 0,  # start of value 0 from end of vtable
            8, 0,  # start of value 1 from end of buffer
            8, 0, 0, 0,  # offset for start of vtable (int32)
            0, 0,  # padding
            55, 0,  # value 0
            4, 0, 0, 0,  # vector position from here
            2, 0, 0, 0,  # length of vector (uint32)
            0x78, 0x56,  # vector value 1
            0x34, 0x12,  # vector value 0
        ])

    def test_vtable_with_1_struct_of_1_int8__1_int16__1_int32(self):
        b = flatbuffers.Builder(0)
        b.StartObject(1)
        b.Prep(4+4+4, 0)
        b.PrependInt8(55)
        b.Pad(3)
        b.PrependInt16(0x1234)
        b.Pad(2)
        b.PrependInt32(0x12345678)
        structStart = b.Offset()
        b.PrependStructSlot(0, structStart, 0)
        b.EndObject()
        self.assertBuilderEquals(b, [
            6, 0,  # vtable bytes
            16, 0,  # end of object from here
            4, 0,  # start of struct from here
            6, 0, 0, 0,  # offset for start of vtable (int32)
            0x78, 0x56, 0x34, 0x12,  # value 2
            0, 0,  # padding
            0x34, 0x12,  # value 1
            0, 0, 0,  # padding
            55,  # value 0
        ])

    def test_vtable_with_1_vector_of_2_struct_of_2_int8(self):
        b = flatbuffers.Builder(0)
        b.StartVector(flatbuffers.number_types.Int8Flags.bytewidth*2, 2, 1)
        b.PrependInt8(33)
        b.PrependInt8(44)
        b.PrependInt8(55)
        b.PrependInt8(66)
        vecend = b.EndVector(2)
        b.StartObject(1)
        b.PrependUOffsetTRelativeSlot(0, vecend, 0)
        b.EndObject()
        self.assertBuilderEquals(b, [
            6, 0,  # vtable bytes
            8, 0,
            4, 0,  # offset of vector offset
            6, 0, 0, 0,  # offset for start of vtable (int32)
            4, 0, 0, 0,  # vector start offset

            2, 0, 0, 0,  # vector length
            66,  # vector value 1,1
            55,  # vector value 1,0
            44,  # vector value 0,1
            33,  # vector value 0,0
        ])

    def test_table_with_some_elements(self):
        b = flatbuffers.Builder(0)
        b.StartObject(2)
        b.PrependInt8Slot(0, 33, 0)
        b.PrependInt16Slot(1, 66, 0)
        off = b.EndObject()
        b.Finish(off)

        self.assertBuilderEquals(b, [
            12, 0, 0, 0,  # root of table: points to vtable offset

            8, 0,  # vtable bytes
            8, 0,  # end of object from here
            7, 0,  # start of value 0
            4, 0,  # start of value 1

            8, 0, 0, 0,  # offset for start of vtable (int32)

            66, 0,  # value 1
            0,  # padding
            33,  # value 0
        ])

    def test__one_unfinished_table_and_one_finished_table(self):
        b = flatbuffers.Builder(0)
        b.StartObject(2)
        b.PrependInt8Slot(0, 33, 0)
        b.PrependInt8Slot(1, 44, 0)
        off = b.EndObject()
        b.Finish(off)

        b.StartObject(3)
        b.PrependInt8Slot(0, 55, 0)
        b.PrependInt8Slot(1, 66, 0)
        b.PrependInt8Slot(2, 77, 0)
        off = b.EndObject()
        b.Finish(off)

        self.assertBuilderEquals(b, [
            16, 0, 0, 0,  # root of table: points to object
            0, 0,  # padding

            10, 0,  # vtable bytes
            8, 0,  # size of object
            7, 0,  # start of value 0
            6, 0,  # start of value 1
            5, 0,  # start of value 2
            10, 0, 0, 0,  # offset for start of vtable (int32)
            0,  # padding
            77,  # value 2
            66,  # value 1
            55,  # value 0

            12, 0, 0, 0,  # root of table: points to object

            8, 0,  # vtable bytes
            8, 0,  # size of object
            7, 0,  # start of value 0
            6, 0,  # start of value 1
            8, 0, 0, 0,  # offset for start of vtable (int32)
            0, 0,  # padding
            44,  # value 1
            33,  # value 0
        ])

    def test_a_bunch_of_bools(self):
        b = flatbuffers.Builder(0)
        b.StartObject(8)
        b.PrependBoolSlot(0, True, False)
        b.PrependBoolSlot(1, True, False)
        b.PrependBoolSlot(2, True, False)
        b.PrependBoolSlot(3, True, False)
        b.PrependBoolSlot(4, True, False)
        b.PrependBoolSlot(5, True, False)
        b.PrependBoolSlot(6, True, False)
        b.PrependBoolSlot(7, True, False)
        off = b.EndObject()
        b.Finish(off)

        self.assertBuilderEquals(b, [
            24, 0, 0, 0,  # root of table: points to vtable offset

            20, 0,  # vtable bytes
            12, 0,  # size of object
            11, 0,  # start of value 0
            10, 0,  # start of value 1
            9, 0,  # start of value 2
            8, 0,  # start of value 3
            7, 0,  # start of value 4
            6, 0,  # start of value 5
            5, 0,  # start of value 6
            4, 0,  # start of value 7
            20, 0, 0, 0,  # vtable offset

            1,  # value 7
            1,  # value 6
            1,  # value 5
            1,  # value 4
            1,  # value 3
            1,  # value 2
            1,  # value 1
            1,  # value 0
        ])

    def test_three_bools(self):
        b = flatbuffers.Builder(0)
        b.StartObject(3)
        b.PrependBoolSlot(0, True, False)
        b.PrependBoolSlot(1, True, False)
        b.PrependBoolSlot(2, True, False)
        off = b.EndObject()
        b.Finish(off)

        self.assertBuilderEquals(b, [
            16, 0, 0, 0,  # root of table: points to vtable offset

            0, 0,  # padding

            10, 0,  # vtable bytes
            8, 0,  # size of object
            7, 0,  # start of value 0
            6, 0,  # start of value 1
            5, 0,  # start of value 2
            10, 0, 0, 0,  # vtable offset from here

            0,  # padding
            1,  # value 2
            1,  # value 1
            1,  # value 0
        ])

    def test_some_floats(self):
        b = flatbuffers.Builder(0)
        b.StartObject(1)
        b.PrependFloat32Slot(0, 1.0, 0.0)
        off = b.EndObject()

        self.assertBuilderEquals(b, [
            6, 0,  # vtable bytes
            8, 0,  # size of object
            4, 0,  # start of value 0
            6, 0, 0, 0,  # vtable offset

            0, 0, 128, 63,  # value 0
        ])


def make_monster_from_generated_code(sizePrefix = False):
    ''' Use generated code to build the example Monster. '''

    b = flatbuffers.Builder(0)
    string = b.CreateString("MyMonster")
    test1 = b.CreateString("test1")
    test2 = b.CreateString("test2")
    fred = b.CreateString("Fred")

    MyGame.Example.Monster.MonsterStartInventoryVector(b, 5)
    b.PrependByte(4)
    b.PrependByte(3)
    b.PrependByte(2)
    b.PrependByte(1)
    b.PrependByte(0)
    inv = b.EndVector(5)

    MyGame.Example.Monster.MonsterStart(b)
    MyGame.Example.Monster.MonsterAddName(b, fred)
    mon2 = MyGame.Example.Monster.MonsterEnd(b)

    MyGame.Example.Monster.MonsterStartTest4Vector(b, 2)
    MyGame.Example.Test.CreateTest(b, 10, 20)
    MyGame.Example.Test.CreateTest(b, 30, 40)
    test4 = b.EndVector(2)

    MyGame.Example.Monster.MonsterStartTestarrayofstringVector(b, 2)
    b.PrependUOffsetTRelative(test2)
    b.PrependUOffsetTRelative(test1)
    testArrayOfString = b.EndVector(2)

    MyGame.Example.Monster.MonsterStartVectorOfLongsVector(b, 5)
    b.PrependInt64(100000000)
    b.PrependInt64(1000000)
    b.PrependInt64(10000)
    b.PrependInt64(100)
    b.PrependInt64(1)
    VectorOfLongs = b.EndVector(5)

    MyGame.Example.Monster.MonsterStartVectorOfDoublesVector(b, 3)
    b.PrependFloat64(1.7976931348623157e+308)
    b.PrependFloat64(0)
    b.PrependFloat64(-1.7976931348623157e+308)
    VectorOfDoubles = b.EndVector(3)

    MyGame.Example.Monster.MonsterStart(b)

    pos = MyGame.Example.Vec3.CreateVec3(b, 1.0, 2.0, 3.0, 3.0, 2, 5, 6)
    MyGame.Example.Monster.MonsterAddPos(b, pos)

    MyGame.Example.Monster.MonsterAddHp(b, 80)
    MyGame.Example.Monster.MonsterAddName(b, string)
    MyGame.Example.Monster.MonsterAddInventory(b, inv)
    MyGame.Example.Monster.MonsterAddTestType(b, 1)
    MyGame.Example.Monster.MonsterAddTest(b, mon2)
    MyGame.Example.Monster.MonsterAddTest4(b, test4)
    MyGame.Example.Monster.MonsterAddTestarrayofstring(b, testArrayOfString)
    MyGame.Example.Monster.MonsterAddVectorOfLongs(b, VectorOfLongs)
    MyGame.Example.Monster.MonsterAddVectorOfDoubles(b, VectorOfDoubles)
    mon = MyGame.Example.Monster.MonsterEnd(b)

    if sizePrefix:
        b.FinishSizePrefixed(mon)
    else:
        b.Finish(mon)

    return b.Bytes, b.Head()


class TestAllCodePathsOfExampleSchema(unittest.TestCase):
    def setUp(self, *args, **kwargs):
        super(TestAllCodePathsOfExampleSchema, self).setUp(*args, **kwargs)

        b = flatbuffers.Builder(0)
        MyGame.Example.Monster.MonsterStart(b)
        gen_mon = MyGame.Example.Monster.MonsterEnd(b)
        b.Finish(gen_mon)

        self.mon = MyGame.Example.Monster.Monster.GetRootAsMonster(b.Bytes,
                                                                   b.Head())

    def test_default_monster_pos(self):
        self.assertTrue(self.mon.Pos() is None)

    def test_nondefault_monster_mana(self):
        b = flatbuffers.Builder(0)
        MyGame.Example.Monster.MonsterStart(b)
        MyGame.Example.Monster.MonsterAddMana(b, 50)
        mon = MyGame.Example.Monster.MonsterEnd(b)
        b.Finish(mon)

        got_mon = MyGame.Example.Monster.Monster.GetRootAsMonster(b.Bytes,
                                                                  b.Head())
        self.assertEqual(50, got_mon.Mana())

    def test_default_monster_hp(self):
        self.assertEqual(100, self.mon.Hp())

    def test_default_monster_name(self):
        self.assertEqual(b'', self.mon.Name())

    def test_default_monster_inventory_item(self):
        self.assertEqual(0, self.mon.Inventory(0))

    def test_default_monster_inventory_length(self):
        self.assertEqual(0, self.mon.InventoryLength())

    def test_default_monster_color(self):
        self.assertEqual(MyGame.Example.Color.Color.Blue, self.mon.Color())

    def test_nondefault_monster_color(self):
        b = flatbuffers.Builder(0)
        color = MyGame.Example.Color.Color.Red
        MyGame.Example.Monster.MonsterStart(b)
        MyGame.Example.Monster.MonsterAddColor(b, color)
        mon = MyGame.Example.Monster.MonsterEnd(b)
        b.Finish(mon)

        mon2 = MyGame.Example.Monster.Monster.GetRootAsMonster(b.Bytes,
                                                               b.Head())
        self.assertEqual(MyGame.Example.Color.Color.Red, mon2.Color())

    def test_default_monster_testtype(self):
        self.assertEqual(0, self.mon.TestType())

    def test_default_monster_test_field(self):
        self.assertEqual(None, self.mon.Test())

    def test_default_monster_test4_item(self):
        self.assertEqual(None, self.mon.Test4(0))

    def test_default_monster_test4_length(self):
        self.assertEqual(0, self.mon.Test4Length())

    def test_default_monster_testarrayofstring(self):
        self.assertEqual("", self.mon.Testarrayofstring(0))

    def test_default_monster_testarrayofstring_length(self):
        self.assertEqual(0, self.mon.TestarrayofstringLength())

    def test_default_monster_testarrayoftables(self):
        self.assertEqual(None, self.mon.Testarrayoftables(0))

    def test_nondefault_monster_testarrayoftables(self):
        b = flatbuffers.Builder(0)

        # make a child Monster within a vector of Monsters:
        MyGame.Example.Monster.MonsterStart(b)
        MyGame.Example.Monster.MonsterAddHp(b, 99)
        sub_monster = MyGame.Example.Monster.MonsterEnd(b)

        # build the vector:
        MyGame.Example.Monster.MonsterStartTestarrayoftablesVector(b, 1)
        b.PrependUOffsetTRelative(sub_monster)
        vec = b.EndVector(1)

        # make the parent monster and include the vector of Monster:
        MyGame.Example.Monster.MonsterStart(b)
        MyGame.Example.Monster.MonsterAddTestarrayoftables(b, vec)
        mon = MyGame.Example.Monster.MonsterEnd(b)
        b.Finish(mon)

        # inspect the resulting data:
        mon2 = MyGame.Example.Monster.Monster.GetRootAsMonster(b.Output(), 0)
        self.assertEqual(99, mon2.Testarrayoftables(0).Hp())
        self.assertEqual(1, mon2.TestarrayoftablesLength())

    def test_default_monster_testarrayoftables_length(self):
        self.assertEqual(0, self.mon.TestarrayoftablesLength())

    def test_nondefault_monster_enemy(self):
        b = flatbuffers.Builder(0)

        # make an Enemy object:
        MyGame.Example.Monster.MonsterStart(b)
        MyGame.Example.Monster.MonsterAddHp(b, 88)
        enemy = MyGame.Example.Monster.MonsterEnd(b)
        b.Finish(enemy)

        # make the parent monster and include the vector of Monster:
        MyGame.Example.Monster.MonsterStart(b)
        MyGame.Example.Monster.MonsterAddEnemy(b, enemy)
        mon = MyGame.Example.Monster.MonsterEnd(b)
        b.Finish(mon)

        # inspect the resulting data:
        mon2 = MyGame.Example.Monster.Monster.GetRootAsMonster(b.Bytes,
                                                               b.Head())
        self.assertEqual(88, mon2.Enemy().Hp())

    def test_default_monster_testnestedflatbuffer(self):
        self.assertEqual(0, self.mon.Testnestedflatbuffer(0))

    def test_default_monster_testnestedflatbuffer_length(self):
        self.assertEqual(0, self.mon.TestnestedflatbufferLength())

    def test_nondefault_monster_testnestedflatbuffer(self):
        b = flatbuffers.Builder(0)

        MyGame.Example.Monster.MonsterStartTestnestedflatbufferVector(b, 3)
        b.PrependByte(4)
        b.PrependByte(2)
        b.PrependByte(0)
        sub_buf = b.EndVector(3)

        # make the parent monster and include the vector of Monster:
        MyGame.Example.Monster.MonsterStart(b)
        MyGame.Example.Monster.MonsterAddTestnestedflatbuffer(b, sub_buf)
        mon = MyGame.Example.Monster.MonsterEnd(b)
        b.Finish(mon)

        # inspect the resulting data:
        mon2 = MyGame.Example.Monster.Monster.GetRootAsMonster(b.Bytes,
                                                               b.Head())
        self.assertEqual(3, mon2.TestnestedflatbufferLength())
        self.assertEqual(0, mon2.Testnestedflatbuffer(0))
        self.assertEqual(2, mon2.Testnestedflatbuffer(1))
        self.assertEqual(4, mon2.Testnestedflatbuffer(2))
        try:
            imp.find_module('numpy')
            # if numpy exists, then we should be able to get the
            # vector as a numpy array
            self.assertEqual([0, 2, 4], mon2.TestnestedflatbufferAsNumpy().tolist())
        except ImportError:
            assertRaises(self,
                         lambda: mon2.TestnestedflatbufferAsNumpy(),
                         NumpyRequiredForThisFeature)

    def test_nondefault_monster_testempty(self):
        b = flatbuffers.Builder(0)

        # make a Stat object:
        MyGame.Example.Stat.StatStart(b)
        MyGame.Example.Stat.StatAddVal(b, 123)
        my_stat = MyGame.Example.Stat.StatEnd(b)
        b.Finish(my_stat)

        # include the stat object in a monster:
        MyGame.Example.Monster.MonsterStart(b)
        MyGame.Example.Monster.MonsterAddTestempty(b, my_stat)
        mon = MyGame.Example.Monster.MonsterEnd(b)
        b.Finish(mon)

        # inspect the resulting data:
        mon2 = MyGame.Example.Monster.Monster.GetRootAsMonster(b.Bytes,
                                                               b.Head())
        self.assertEqual(123, mon2.Testempty().Val())

    def test_default_monster_testbool(self):
        self.assertFalse(self.mon.Testbool())

    def test_nondefault_monster_testbool(self):
        b = flatbuffers.Builder(0)
        MyGame.Example.Monster.MonsterStart(b)
        MyGame.Example.Monster.MonsterAddTestbool(b, True)
        mon = MyGame.Example.Monster.MonsterEnd(b)
        b.Finish(mon)

        # inspect the resulting data:
        mon2 = MyGame.Example.Monster.Monster.GetRootAsMonster(b.Bytes,
                                                               b.Head())
        self.assertTrue(mon2.Testbool())

    def test_default_monster_testhashes(self):
        self.assertEqual(0, self.mon.Testhashs32Fnv1())
        self.assertEqual(0, self.mon.Testhashu32Fnv1())
        self.assertEqual(0, self.mon.Testhashs64Fnv1())
        self.assertEqual(0, self.mon.Testhashu64Fnv1())
        self.assertEqual(0, self.mon.Testhashs32Fnv1a())
        self.assertEqual(0, self.mon.Testhashu32Fnv1a())
        self.assertEqual(0, self.mon.Testhashs64Fnv1a())
        self.assertEqual(0, self.mon.Testhashu64Fnv1a())

    def test_nondefault_monster_testhashes(self):
        b = flatbuffers.Builder(0)
        MyGame.Example.Monster.MonsterStart(b)
        MyGame.Example.Monster.MonsterAddTesthashs32Fnv1(b, 1)
        MyGame.Example.Monster.MonsterAddTesthashu32Fnv1(b, 2)
        MyGame.Example.Monster.MonsterAddTesthashs64Fnv1(b, 3)
        MyGame.Example.Monster.MonsterAddTesthashu64Fnv1(b, 4)
        MyGame.Example.Monster.MonsterAddTesthashs32Fnv1a(b, 5)
        MyGame.Example.Monster.MonsterAddTesthashu32Fnv1a(b, 6)
        MyGame.Example.Monster.MonsterAddTesthashs64Fnv1a(b, 7)
        MyGame.Example.Monster.MonsterAddTesthashu64Fnv1a(b, 8)
        mon = MyGame.Example.Monster.MonsterEnd(b)
        b.Finish(mon)

        # inspect the resulting data:
        mon2 = MyGame.Example.Monster.Monster.GetRootAsMonster(b.Bytes,
                                                               b.Head())
        self.assertEqual(1, mon2.Testhashs32Fnv1())
        self.assertEqual(2, mon2.Testhashu32Fnv1())
        self.assertEqual(3, mon2.Testhashs64Fnv1())
        self.assertEqual(4, mon2.Testhashu64Fnv1())
        self.assertEqual(5, mon2.Testhashs32Fnv1a())
        self.assertEqual(6, mon2.Testhashu32Fnv1a())
        self.assertEqual(7, mon2.Testhashs64Fnv1a())
        self.assertEqual(8, mon2.Testhashu64Fnv1a())

    def test_getrootas_for_nonroot_table(self):
        b = flatbuffers.Builder(0)
        string = b.CreateString("MyStat")

        MyGame.Example.Stat.StatStart(b)
        MyGame.Example.Stat.StatAddId(b, string)
        MyGame.Example.Stat.StatAddVal(b, 12345678)
        MyGame.Example.Stat.StatAddCount(b, 12345)
        stat = MyGame.Example.Stat.StatEnd(b)
        b.Finish(stat)

        stat2 = MyGame.Example.Stat.Stat.GetRootAsStat(b.Bytes, b.Head())

        self.assertEqual(b"MyStat", stat2.Id())
        self.assertEqual(12345678, stat2.Val())
        self.assertEqual(12345, stat2.Count())


class TestVtableDeduplication(unittest.TestCase):
    ''' TestVtableDeduplication verifies that vtables are deduplicated. '''

    def test_vtable_deduplication(self):
        b = flatbuffers.Builder(0)

        b.StartObject(4)
        b.PrependByteSlot(0, 0, 0)
        b.PrependByteSlot(1, 11, 0)
        b.PrependByteSlot(2, 22, 0)
        b.PrependInt16Slot(3, 33, 0)
        obj0 = b.EndObject()

        b.StartObject(4)
        b.PrependByteSlot(0, 0, 0)
        b.PrependByteSlot(1, 44, 0)
        b.PrependByteSlot(2, 55, 0)
        b.PrependInt16Slot(3, 66, 0)
        obj1 = b.EndObject()

        b.StartObject(4)
        b.PrependByteSlot(0, 0, 0)
        b.PrependByteSlot(1, 77, 0)
        b.PrependByteSlot(2, 88, 0)
        b.PrependInt16Slot(3, 99, 0)
        obj2 = b.EndObject()

        got = b.Bytes[b.Head():]

        want = bytearray([
            240, 255, 255, 255,  # == -12. offset to dedupped vtable.
            99, 0,
            88,
            77,
            248, 255, 255, 255,  # == -8. offset to dedupped vtable.
            66, 0,
            55,
            44,
            12, 0,
            8, 0,
            0, 0,
            7, 0,
            6, 0,
            4, 0,
            12, 0, 0, 0,
            33, 0,
            22,
            11,
        ])

        self.assertEqual((len(want), want), (len(got), got))

        table0 = flatbuffers.table.Table(b.Bytes, len(b.Bytes) - obj0)
        table1 = flatbuffers.table.Table(b.Bytes, len(b.Bytes) - obj1)
        table2 = flatbuffers.table.Table(b.Bytes, len(b.Bytes) - obj2)

        def _checkTable(tab, voffsett_value, b, c, d):
            # vtable size
            got = tab.GetVOffsetTSlot(0, 0)
            self.assertEqual(12, got, 'case 0, 0')

            # object size
            got = tab.GetVOffsetTSlot(2, 0)
            self.assertEqual(8, got, 'case 2, 0')

            # default value
            got = tab.GetVOffsetTSlot(4, 0)
            self.assertEqual(voffsett_value, got, 'case 4, 0')

            got = tab.GetSlot(6, 0, N.Uint8Flags)
            self.assertEqual(b, got, 'case 6, 0')

            val = tab.GetSlot(8, 0, N.Uint8Flags)
            self.assertEqual(c, val, 'failed 8, 0')

            got = tab.GetSlot(10, 0, N.Uint8Flags)
            self.assertEqual(d, got, 'failed 10, 0')

        _checkTable(table0, 0, 11, 22, 33)
        _checkTable(table1, 0, 44, 55, 66)
        _checkTable(table2, 0, 77, 88, 99)


class TestExceptions(unittest.TestCase):
    def test_object_is_nested_error(self):
        b = flatbuffers.Builder(0)
        b.StartObject(0)
        assertRaises(self, lambda: b.StartObject(0),
                     flatbuffers.builder.IsNestedError)

    def test_object_is_not_nested_error(self):
        b = flatbuffers.Builder(0)
        assertRaises(self, lambda: b.EndObject(),
                     flatbuffers.builder.IsNotNestedError)

    def test_struct_is_not_inline_error(self):
        b = flatbuffers.Builder(0)
        b.StartObject(0)
        assertRaises(self, lambda: b.PrependStructSlot(0, 1, 0),
                     flatbuffers.builder.StructIsNotInlineError)

    def test_unreachable_error(self):
        b = flatbuffers.Builder(0)
        assertRaises(self, lambda: b.PrependUOffsetTRelative(1),
                     flatbuffers.builder.OffsetArithmeticError)

    def test_create_string_is_nested_error(self):
        b = flatbuffers.Builder(0)
        b.StartObject(0)
        s = 'test1'
        assertRaises(self, lambda: b.CreateString(s),
                     flatbuffers.builder.IsNestedError)

    def test_create_byte_vector_is_nested_error(self):
        b = flatbuffers.Builder(0)
        b.StartObject(0)
        s = b'test1'
        assertRaises(self, lambda: b.CreateByteVector(s),
                     flatbuffers.builder.IsNestedError)

    def test_finished_bytes_error(self):
        b = flatbuffers.Builder(0)
        assertRaises(self, lambda: b.Output(),
                     flatbuffers.builder.BuilderNotFinishedError)


def CheckAgainstGoldDataGo():
    try:
        gen_buf, gen_off = make_monster_from_generated_code()
        fn = 'monsterdata_go_wire.mon'
        if not os.path.exists(fn):
            print('Go-generated data does not exist, failed.')
            return False

        # would like to use a context manager here, but it's less
        # backwards-compatible:
        f = open(fn, 'rb')
        go_wire_data = f.read()
        f.close()

        CheckReadBuffer(bytearray(go_wire_data), 0)
        if not bytearray(gen_buf[gen_off:]) == bytearray(go_wire_data):
            raise AssertionError('CheckAgainstGoldDataGo failed')
    except:
        print('Failed to test against Go-generated test data.')
        return False

    print('Can read Go-generated test data, and Python generates bytewise identical data.')
    return True


def CheckAgainstGoldDataJava():
    try:
        gen_buf, gen_off = make_monster_from_generated_code()
        fn = 'monsterdata_java_wire.mon'
        if not os.path.exists(fn):
            print('Java-generated data does not exist, failed.')
            return False
        f = open(fn, 'rb')
        java_wire_data = f.read()
        f.close()

        CheckReadBuffer(bytearray(java_wire_data), 0)
    except:
        print('Failed to read Java-generated test data.')
        return False

    print('Can read Java-generated test data.')
    return True


class LCG(object):
    ''' Include simple random number generator to ensure results will be the
        same cross platform.
        http://en.wikipedia.org/wiki/Park%E2%80%93Miller_random_number_generator '''

    __slots__ = ['n']

    InitialLCGSeed = 48271

    def __init__(self):
        self.n = self.InitialLCGSeed

    def Reset(self):
        self.n = self.InitialLCGSeed

    def Next(self):
        self.n = ((self.n * 279470273) % 4294967291) & 0xFFFFFFFF
        return self.n


def BenchmarkVtableDeduplication(count):
    '''
    BenchmarkVtableDeduplication measures the speed of vtable deduplication
    by creating `prePop` vtables, then populating `count` objects with a
    different single vtable.

    When count is large (as in long benchmarks), memory usage may be high.
    '''

    prePop = 10
    builder = flatbuffers.Builder(0)

    # pre-populate some vtables:
    for i in compat_range(prePop):
        builder.StartObject(i)
        for j in compat_range(i):
            builder.PrependInt16Slot(j, j, 0)
        builder.EndObject()

    # benchmark deduplication of a new vtable:
    def f():
        builder.StartObject(prePop)
        for j in compat_range(prePop):
            builder.PrependInt16Slot(j, j, 0)
        builder.EndObject()

    duration = timeit.timeit(stmt=f, number=count)
    rate = float(count) / duration
    print(('vtable deduplication rate: %.2f/sec' % rate))


def BenchmarkCheckReadBuffer(count, buf, off):
    '''
    BenchmarkCheckReadBuffer measures the speed of flatbuffer reading
    by re-using the CheckReadBuffer function with the gold data.
    '''

    def f():
        CheckReadBuffer(buf, off)

    duration = timeit.timeit(stmt=f, number=count)
    rate = float(count) / duration
    data = float(len(buf) * count) / float(1024 * 1024)
    data_rate = data / float(duration)

    print(('traversed %d %d-byte flatbuffers in %.2fsec: %.2f/sec, %.2fMB/sec')
          % (count, len(buf), duration, rate, data_rate))


def BenchmarkMakeMonsterFromGeneratedCode(count, length):
    '''
    BenchmarkMakeMonsterFromGeneratedCode measures the speed of flatbuffer
    creation by re-using the make_monster_from_generated_code function for
    generating gold data examples.
    '''

    duration = timeit.timeit(stmt=make_monster_from_generated_code,
                             number=count)
    rate = float(count) / duration
    data = float(length * count) / float(1024 * 1024)
    data_rate = data / float(duration)

    print(('built %d %d-byte flatbuffers in %.2fsec: %.2f/sec, %.2fMB/sec' % \
           (count, length, duration, rate, data_rate)))


def backward_compatible_run_tests(**kwargs):
    if PY_VERSION < (2, 6):
        sys.stderr.write("Python version less than 2.6 are not supported")
        sys.stderr.flush()
        return False

    # python2.6 has a reduced-functionality unittest.main function:
    if PY_VERSION == (2, 6):
        try:
            unittest.main(**kwargs)
        except SystemExit as e:
            if not e.code == 0:
                return False
        return True

    # python2.7 and above let us not exit once unittest.main is run:
    kwargs['exit'] = False
    kwargs['verbosity'] = 0
    ret = unittest.main(**kwargs)
    if ret.result.errors or ret.result.failures:
        return False

    return True

def main():
    import os
    import sys
    if not len(sys.argv) == 4:
       sys.stderr.write('Usage: %s <benchmark vtable count>'
                        '<benchmark read count> <benchmark build count>\n'
                        % sys.argv[0])
       sys.stderr.write('       Provide COMPARE_GENERATED_TO_GO=1   to check'
                        'for bytewise comparison to Go data.\n')
       sys.stderr.write('       Provide COMPARE_GENERATED_TO_JAVA=1 to check'
                        'for bytewise comparison to Java data.\n')
       sys.stderr.flush()
       sys.exit(1)

    kwargs = dict(argv=sys.argv[:-3])

    # run tests, and run some language comparison checks if needed:
    success = backward_compatible_run_tests(**kwargs)
    if success and os.environ.get('COMPARE_GENERATED_TO_GO', 0) == "1":
        success = success and CheckAgainstGoldDataGo()
    if success and os.environ.get('COMPARE_GENERATED_TO_JAVA', 0) == "1":
        success = success and CheckAgainstGoldDataJava()

    if not success:
        sys.stderr.write('Tests failed, skipping benchmarks.\n')
        sys.stderr.flush()
        sys.exit(1)

    # run benchmarks (if 0, they will be a noop):
    bench_vtable = int(sys.argv[1])
    bench_traverse = int(sys.argv[2])
    bench_build = int(sys.argv[3])
    if bench_vtable:
        BenchmarkVtableDeduplication(bench_vtable)
    if bench_traverse:
        buf, off = make_monster_from_generated_code()
        BenchmarkCheckReadBuffer(bench_traverse, buf, off)
    if bench_build:
        buf, off = make_monster_from_generated_code()
        BenchmarkMakeMonsterFromGeneratedCode(bench_build, len(buf))

if __name__ == '__main__':
    main()<|MERGE_RESOLUTION|>--- conflicted
+++ resolved
@@ -87,20 +87,11 @@
             raise AssertionError('CheckReadBuffer case failed')
 
     if sizePrefix:
-<<<<<<< HEAD
-        size = MyGame.Example.Monster.Monster.GetSizePrefix(buf, offset)
-        # taken from the size of monsterdata_python_wire.mon, minus 4
-        asserter(size == 348)
-        monster = MyGame.Example.Monster.Monster.GetSizePrefixedRootAsMonster(buf, offset)
-    else:
-        monster = MyGame.Example.Monster.Monster.GetRootAsMonster(buf, offset)
-=======
         size = util.GetSizePrefix(buf, offset)
         # taken from the size of monsterdata_python_wire.mon, minus 4
         asserter(size == 348)
         buf, offset = util.RemoveSizePrefix(buf, offset)
     monster = MyGame.Example.Monster.Monster.GetRootAsMonster(buf, offset)
->>>>>>> 2c128285
 
     asserter(monster.Hp() == 80)
     asserter(monster.Mana() == 150)
